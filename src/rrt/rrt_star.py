# This file is subject to the terms and conditions defined in
# file 'LICENSE', which is part of this source code package.
from operator import itemgetter

from src.rrt.heuristics import cost_to_go
from src.rrt.heuristics import segment_cost, path_cost
from src.rrt.rrt import RRT


class RRTStar(RRT):
    def __init__(self, X, Q, x_init, x_goal, max_samples, r, prc=0.01, rewire_count=None):
        """
        RRT* Search
        :param X: Search Space
        :param Q: list of lengths of edges added to tree
        :param x_init: tuple, initial location
        :param x_goal: tuple, goal location
        :param max_samples: max number of samples to take
        :param r: resolution of points to sample along edge when checking for collisions
        :param prc: probability of checking whether there is a solution
        :param rewire_count: number of nearby vertices to rewire
        """
        super().__init__(X, Q, x_init, x_goal, max_samples, r, prc)
        self.rewire_count = rewire_count if rewire_count is not None else 0
        self.c_best = float('inf')  # length of best solution thus far

    def get_nearby_vertices_better(self, tree, x_init, x_new):
        """
        Get nearby vertices to new vertex and their associated path costs from the root of tree
        as if new vertex is connected to each one separately.

        Effectively makes rewire() redundant. However, it produces much better paths in shorter time.
        :param tree: tree in which to search
        :param x_init: starting vertex used to calculate path cost
        :param x_new: vertex around which to find nearby vertices
        :return: list of nearby vertices and their costs, sorted in ascending order by cost
        """
        X_near = self.nearby(tree, x_new, self.current_rewire_count(tree))
        L_near = [(path_cost(self.trees[tree].E, x_init, x_near) + segment_cost(x_near, x_new), x_near) for
                  x_near in X_near]
        # noinspection PyTypeChecker
<<<<<<< HEAD
        L_near.sort(key=itemgetter(0))

    def get_nearby_vertices_classical(self, tree, x_new):
        """
        Get nearby vertices to new vertex and their associated costs, number defined by rewire count
        Classical cost calculation for nearby vertices. It only uses the segment cost between near and new vertex.
        :param tree: tree in which to search
        :param x_new: vertex around which to find nearby vertices
        :return: list of nearby vertices and their costs, sorted in ascending order by cost
        """
        X_near = self.nearby(tree, x_new, self.current_rewire_count(tree))
        L_near = [(segment_cost(x_near, x_new), x_near) for x_near in X_near]
        L_near.sort(key=itemgetter(0))

=======
        L_near.sort(key=itemgetter(1))
>>>>>>> 20823910
        return L_near

    def rewire(self, tree, x_new, L_near):
        """
        Rewire tree to shorten edges if possible
        Only rewires vertices according to rewire count
        :param tree: int, tree to rewire
        :param x_new: tuple, newly added vertex
        :param L_near: list of nearby vertices used to rewire
        :return:
        """
        for c_near, x_near in L_near:
            curr_cost = path_cost(self.trees[tree].E, self.x_init, x_near)
            tent_cost = path_cost(self.trees[tree].E, self.x_init, x_new) + c_near
            if tent_cost < curr_cost and self.X.collision_free(x_near, x_new, self.r):
                self.trees[tree].E[x_near] = x_new

    def connect_shortest_valid(self, tree, x_new, L_near):
        """
        Connect to nearest vertex that has an unobstructed path
        :param tree: int, tree being added to
        :param x_new: tuple, vertex being added
        :param L_near: list of nearby vertices
        """
        # check nearby vertices for total cost and connect shortest valid edge
        for c_near, x_near in L_near:
            if c_near + cost_to_go(x_near, self.x_goal) < self.c_best and self.connect_to_point(tree, x_near, x_new):
                break

    def current_rewire_count(self, tree):
        """
        Return rewire count
        :param tree: tree being rewired
        :return: rewire count
        """
        # if no rewire count specified, set rewire count to be all vertices
        if self.rewire_count is None:
            return self.trees[tree].V_count

        # max valid rewire count
        return min(self.trees[tree].V_count, self.rewire_count)

    def rrt_star(self):
        """
        Based on algorithm found in: Incremental Sampling-based Algorithms for Optimal Motion Planning
        http://roboticsproceedings.org/rss06/p34.pdf
        :return: set of Vertices; Edges in form: vertex: [neighbor_1, neighbor_2, ...]
        """

        self.add_vertex(0, self.x_init)
        self.add_edge(0, self.x_init, None)

        while True:
            for q in self.Q:  # iterate over different edge lengths
                for i in range(q[1]):  # iterate over number of edges of given length to add
                    x_new, x_nearest = self.new_and_near(0, q)
                    if x_new is None:
                        continue

                    # get nearby vertices and cost-to-come
                    L_near = self.get_nearby_vertices_classical(0, x_new)

                    # check nearby vertices for total cost and connect shortest valid edge
                    self.connect_shortest_valid(0, x_new, L_near)

                    if x_new in self.trees[0].E:
                        # rewire tree
                        self.rewire(0, x_new, L_near)

                    solution = self.check_solution()
                    if solution[0]:
                        return solution[1]<|MERGE_RESOLUTION|>--- conflicted
+++ resolved
@@ -24,12 +24,11 @@
         self.rewire_count = rewire_count if rewire_count is not None else 0
         self.c_best = float('inf')  # length of best solution thus far
 
-    def get_nearby_vertices_better(self, tree, x_init, x_new):
+    def get_nearby_vertices(self, tree, x_init, x_new):
         """
         Get nearby vertices to new vertex and their associated path costs from the root of tree
         as if new vertex is connected to each one separately.
 
-        Effectively makes rewire() redundant. However, it produces much better paths in shorter time.
         :param tree: tree in which to search
         :param x_init: starting vertex used to calculate path cost
         :param x_new: vertex around which to find nearby vertices
@@ -39,24 +38,8 @@
         L_near = [(path_cost(self.trees[tree].E, x_init, x_near) + segment_cost(x_near, x_new), x_near) for
                   x_near in X_near]
         # noinspection PyTypeChecker
-<<<<<<< HEAD
         L_near.sort(key=itemgetter(0))
 
-    def get_nearby_vertices_classical(self, tree, x_new):
-        """
-        Get nearby vertices to new vertex and their associated costs, number defined by rewire count
-        Classical cost calculation for nearby vertices. It only uses the segment cost between near and new vertex.
-        :param tree: tree in which to search
-        :param x_new: vertex around which to find nearby vertices
-        :return: list of nearby vertices and their costs, sorted in ascending order by cost
-        """
-        X_near = self.nearby(tree, x_new, self.current_rewire_count(tree))
-        L_near = [(segment_cost(x_near, x_new), x_near) for x_near in X_near]
-        L_near.sort(key=itemgetter(0))
-
-=======
-        L_near.sort(key=itemgetter(1))
->>>>>>> 20823910
         return L_near
 
     def rewire(self, tree, x_new, L_near):
@@ -70,7 +53,7 @@
         """
         for c_near, x_near in L_near:
             curr_cost = path_cost(self.trees[tree].E, self.x_init, x_near)
-            tent_cost = path_cost(self.trees[tree].E, self.x_init, x_new) + c_near
+            tent_cost = path_cost(self.trees[tree].E, self.x_init, x_new) + segment_cost(x_new, x_near)
             if tent_cost < curr_cost and self.X.collision_free(x_near, x_new, self.r):
                 self.trees[tree].E[x_near] = x_new
 
@@ -105,7 +88,6 @@
         http://roboticsproceedings.org/rss06/p34.pdf
         :return: set of Vertices; Edges in form: vertex: [neighbor_1, neighbor_2, ...]
         """
-
         self.add_vertex(0, self.x_init)
         self.add_edge(0, self.x_init, None)
 
@@ -117,7 +99,7 @@
                         continue
 
                     # get nearby vertices and cost-to-come
-                    L_near = self.get_nearby_vertices_classical(0, x_new)
+                    L_near = self.get_nearby_vertices(0, self.x_init, x_new)
 
                     # check nearby vertices for total cost and connect shortest valid edge
                     self.connect_shortest_valid(0, x_new, L_near)
